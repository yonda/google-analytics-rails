module GoogleAnalytics
  module Events
    class SetAccount < Event
      def initialize(account_id)
        super('_setAccount', account_id)
      end
    end

    class SetDomainName < Event
      def initialize(domain_name)
        super('_setDomainName', domain_name)
      end
    end

    class SetAllowLinker < Event
      def initialize(allow)
        super('_setAllowLinker', allow)
      end
    end

    class TrackPageview < Event
      # @param page [String] optional virtual pageview tracking
      # @see http://code.google.com/apis/analytics/docs/tracking/asyncMigrationExamples.html#VirtualPageviews
      def initialize(page = nil)
        page && page != '' ? super('_trackPageview', page) : super('_trackPageview')
      end
    end

    class TrackEvent < Event
      def initialize(category, action, label = nil, value = nil)
        if label || value
          super('_trackEvent', category.to_s, action.to_s, label ? label.to_s : nil, value ? value.to_i : nil)
        else
          super('_trackEvent', category.to_s, action.to_s)
        end
      end
    end

<<<<<<< HEAD
    # @see http://code.google.com/apis/analytics/docs/tracking/gaTrackingEcommerce.html
=======
    class SetCustomVar < Event
      def initialize(index, name, value, opt_scope)
        super('_setCustomVar', index.to_i, name.to_s, value.to_s, opt_scope.to_i)
      end
    end

>>>>>>> 3dfa2fee
    module Ecommerce
      # JavaScript equivalent:
      #
      #     _gaq.push(['_addTrans',
      #       '1234',           // order ID - required
      #       'Acme Clothing',  // affiliation or store name
      #       '11.99',          // total - required
      #       '1.29',           // tax
      #       '5',              // shipping
      #       'San Jose',       // city
      #       'California',     // state or province
      #       'USA'             // country
      #     ]);
      #
      class AddTransaction < Event
        def initialize(order_id, store_name, total, tax, shipping, city, state_or_province, country)
          super('_addTrans', order_id.to_s, store_name.to_s, total.to_s, tax.to_s, shipping.to_s, city.to_s, state_or_province.to_s, country.to_s)
        end
      end

      # JavaScript equivalent:
      #
      #     _gaq.push(['_addItem',
      #       '1234',           // order ID - required
      #       'DD44',           // SKU/code - required
      #       'T-Shirt',        // product name
      #       'Green Medium',   // category or variation
      #       '11.99',          // unit price - required
      #       '1'               // quantity - required
      #     ]);
      #
      class AddItem < Event
        def initialize(order_id, product_id, product_name, product_variation, unit_price, quantity)
          super('_addItem', order_id.to_s, product_id.to_s, product_name.to_s, product_variation.to_s, unit_price.to_s, quantity.to_s)
        end

      end

      # JavaScript equivalent:
      #
      #     _gaq.push(['_trackTrans']);
      #
      class TrackTransaction < Event
        def initialize
          super('_trackTrans')
        end
      end
    end
  end
end<|MERGE_RESOLUTION|>--- conflicted
+++ resolved
@@ -36,16 +36,13 @@
       end
     end
 
-<<<<<<< HEAD
-    # @see http://code.google.com/apis/analytics/docs/tracking/gaTrackingEcommerce.html
-=======
     class SetCustomVar < Event
       def initialize(index, name, value, opt_scope)
         super('_setCustomVar', index.to_i, name.to_s, value.to_s, opt_scope.to_i)
       end
     end
 
->>>>>>> 3dfa2fee
+    # @see http://code.google.com/apis/analytics/docs/tracking/gaTrackingEcommerce.html
     module Ecommerce
       # JavaScript equivalent:
       #
