--- conflicted
+++ resolved
@@ -53,13 +53,10 @@
     #   See http://www.google.com/support/forum/p/Google%20Analytics/thread?tid=741739888e14c07a&hl=en
     # @option options [Array, GoogleAnalytics::Event] :add_events ([])
     #   The page views are tracked by default, additional events can be added here.
-<<<<<<< HEAD
     # @options options [String] :page
     #   The optional virtual page view to track through {GA::Events::TrackPageview.new}
-=======
     # @options options [String] :tracker
     #   The tracker to use instead of the default {GoogleAnalytics.tracker}
->>>>>>> 6ed9e764
     #
     # @example Set the local bit in development mode
     #   analytics_init :local => Rails.env.development?
@@ -82,13 +79,8 @@
       queue = GAQ.new
 
       # unshift => reverse order
-<<<<<<< HEAD
       events.unshift GA::Events::TrackPageview.new(options[:page])
-      events.unshift GA::Events::SetAccount.new(GA.tracker)
-=======
-      events.unshift GA::Events::TrackPageview.new
       events.unshift GA::Events::SetAccount.new(tracker)
->>>>>>> 6ed9e764
 
       if local
         events.push GA::Events::SetDomainName.new('none')
