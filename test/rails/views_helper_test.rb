require 'test_helper'
require 'google-analytics/rails/view_helpers'

class ViewHelpersTest < Test::Unit::TestCase
  include GoogleAnalytics::Rails::ViewHelpers

  VALID_INIT = <<-JAVASCRIPT
<script type="text/javascript">
var _gaq = _gaq || [];
_gaq.push(['_setAccount','TEST']);
_gaq.push(['_trackPageview']);
(function() {
var ga = document.createElement('script'); ga.type = 'text/javascript'; ga.async = true;
ga.src = ('https:' == document.location.protocol ? 'https://ssl' : 'http://www') + '.google-analytics.com/ga.js';
var s = document.getElementsByTagName('script')[0]; s.parentNode.insertBefore(ga, s);
})();
</script>
  JAVASCRIPT

  def test_analytics_init
    assert_equal(VALID_INIT, analytics_init)
  end

<<<<<<< HEAD
  VALID_INIT_WITH_VIRUAL_PAGEVIEW = <<-JAVASCRIPT
<script type="text/javascript">
var _gaq = _gaq || [];
_gaq.push(['_setAccount','TEST']);
_gaq.push(['_trackPageview','/some/virtual/url']);
=======
  VALID_INIT_WITH_CUSTOM_TRACKER = <<-JAVASCRIPT
<script type="text/javascript">
var _gaq = _gaq || [];
_gaq.push(['_setAccount','UA-CUSTOM-XX']);
_gaq.push(['_trackPageview']);
>>>>>>> 6ed9e764
(function() {
var ga = document.createElement('script'); ga.type = 'text/javascript'; ga.async = true;
ga.src = ('https:' == document.location.protocol ? 'https://ssl' : 'http://www') + '.google-analytics.com/ga.js';
var s = document.getElementsByTagName('script')[0]; s.parentNode.insertBefore(ga, s);
})();
</script>
  JAVASCRIPT

<<<<<<< HEAD
  def test_analytics_init_with_virtual_pageview
    assert_equal(VALID_INIT_WITH_VIRUAL_PAGEVIEW, analytics_init(:page => '/some/virtual/url'))
=======
  def test_analytics_init_with_custom_tracker
    assert_equal(VALID_INIT_WITH_CUSTOM_TRACKER, analytics_init(:tracker => 'UA-CUSTOM-XX'))
>>>>>>> 6ed9e764
  end

  VALID_LOCAL_INIT = <<-JAVASCRIPT
<script type="text/javascript">
var _gaq = _gaq || [];
_gaq.push(['_setAccount','TEST']);
_gaq.push(['_trackPageview']);
_gaq.push(['_setDomainName','none']);
_gaq.push(['_setAllowLinker',true]);
(function() {
var ga = document.createElement('script'); ga.type = 'text/javascript'; ga.async = true;
ga.src = ('https:' == document.location.protocol ? 'https://ssl' : 'http://www') + '.google-analytics.com/ga.js';
var s = document.getElementsByTagName('script')[0]; s.parentNode.insertBefore(ga, s);
})();
</script>
  JAVASCRIPT

  def test_local_analytics_init
    assert_equal(VALID_LOCAL_INIT, analytics_init(:local => true))
  end

  VALID_EVENT_INIT = <<-JAVASCRIPT
<script type="text/javascript">
var _gaq = _gaq || [];
_gaq.push(['_setAccount','TEST']);
_gaq.push(['_trackPageview']);
_gaq.push(['_setAllowLinker',true]);
(function() {
var ga = document.createElement('script'); ga.type = 'text/javascript'; ga.async = true;
ga.src = ('https:' == document.location.protocol ? 'https://ssl' : 'http://www') + '.google-analytics.com/ga.js';
var s = document.getElementsByTagName('script')[0]; s.parentNode.insertBefore(ga, s);
})();
</script>
  JAVASCRIPT

  def test_analytics_init_with_events
    assert_equal(VALID_EVENT_INIT, analytics_init(:add_events => GA::Events::SetAllowLinker.new(true)))
  end

  VALID_TRACK_EVENT = "_gaq.push(['_trackEvent','Videos','Play','Gone With the Wind',null]);"

  def test_analytics_track_event
    event = analytics_track_event("Videos", "Play", "Gone With the Wind")
    assert_equal(VALID_TRACK_EVENT, event)
  end
end<|MERGE_RESOLUTION|>--- conflicted
+++ resolved
@@ -21,19 +21,11 @@
     assert_equal(VALID_INIT, analytics_init)
   end
 
-<<<<<<< HEAD
   VALID_INIT_WITH_VIRUAL_PAGEVIEW = <<-JAVASCRIPT
 <script type="text/javascript">
 var _gaq = _gaq || [];
 _gaq.push(['_setAccount','TEST']);
 _gaq.push(['_trackPageview','/some/virtual/url']);
-=======
-  VALID_INIT_WITH_CUSTOM_TRACKER = <<-JAVASCRIPT
-<script type="text/javascript">
-var _gaq = _gaq || [];
-_gaq.push(['_setAccount','UA-CUSTOM-XX']);
-_gaq.push(['_trackPageview']);
->>>>>>> 6ed9e764
 (function() {
 var ga = document.createElement('script'); ga.type = 'text/javascript'; ga.async = true;
 ga.src = ('https:' == document.location.protocol ? 'https://ssl' : 'http://www') + '.google-analytics.com/ga.js';
@@ -42,13 +34,25 @@
 </script>
   JAVASCRIPT
 
-<<<<<<< HEAD
   def test_analytics_init_with_virtual_pageview
     assert_equal(VALID_INIT_WITH_VIRUAL_PAGEVIEW, analytics_init(:page => '/some/virtual/url'))
-=======
+  end
+
+  VALID_INIT_WITH_CUSTOM_TRACKER = <<-JAVASCRIPT
+<script type="text/javascript">
+var _gaq = _gaq || [];
+_gaq.push(['_setAccount','UA-CUSTOM-XX']);
+_gaq.push(['_trackPageview']);
+(function() {
+var ga = document.createElement('script'); ga.type = 'text/javascript'; ga.async = true;
+ga.src = ('https:' == document.location.protocol ? 'https://ssl' : 'http://www') + '.google-analytics.com/ga.js';
+var s = document.getElementsByTagName('script')[0]; s.parentNode.insertBefore(ga, s);
+})();
+</script>
+  JAVASCRIPT
+
   def test_analytics_init_with_custom_tracker
     assert_equal(VALID_INIT_WITH_CUSTOM_TRACKER, analytics_init(:tracker => 'UA-CUSTOM-XX'))
->>>>>>> 6ed9e764
   end
 
   VALID_LOCAL_INIT = <<-JAVASCRIPT
